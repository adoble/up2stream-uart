--- conflicted
+++ resolved
@@ -423,12 +423,6 @@
             .write(COMMAND_DELIMITER)
             .map_err(|_| Error::SendCommand)?;
 
-<<<<<<< HEAD
-        let mut response = ArrayString::<MAX_SIZE_RESPONSE>::new();
-
-        loop {
-            let read_byte = block!(self.uart.read()).map_err(|_| Error::ReadingQueryReponse)?;
-=======
         //self.uart.flush().map_err(|_| Error::SendCommand)?;
 
         let mut response = ArrayString::<MAX_SIZE_RESPONSE>::new();
@@ -454,7 +448,6 @@
                 }
             }?;
             //.map_err(|_| Error::ReadingQueryReponse)?;
->>>>>>> c62fd67f
 
             if read_byte != COMMAND_DELIMITER {
                 response.push(read_byte as char);
